jsoup changelog

*** Release 1.10.1 [PENDING]
<<<<<<< HEAD
 * Added support for *|E wildcard namespace selectors.
   <https://github.com/jhy/jsoup/pull/724>

 * Added support for setting multiple connection headers at once with Connection.headers(Map)
   <https://github.com/jhy/jsoup/pull/725>

 * Fixed an issue when converting to the W3CDom XML, where valid (but ugly) HTML attribute names containing characters
   like '"' could not be converted into valid XML attribute names. These attribute names are now normalized if possible,
   or not added to the XML DOM.
   <https://github.com/jhy/jsoup/issues/721>
=======
 * New feature: added the option to preserve case for tags and/or attributes, with ParseSettings. By default, the HTML
   parser will continue to normalize tag names and attribute names to lower case, and the XML parser will now preserve
   case, according to the relevant spec. The CSS selectors for tags and attributes remain case insensitive, per the CSS
   spec.
>>>>>>> 6569bb7a

*** Release 1.9.2 [2016-May-17]
 * Fixed an issue where tag names that contained non-ascii characters but started with an ascii character
   would cause the parser to get stuck in an infinite loop.
   <https://github.com/jhy/jsoup/issues/704>

 * In XML documents, detect the charset from the XML prolog - <?xml encoding="UTF-8"?>
   <https://github.com/jhy/jsoup/issues/701>

 * Fixed an issue where created XML documents would have an incorrect prolog.
   <https://github.com/jhy/jsoup/issues/652>

 * Fixed an issue where you could not use an attribute selector to find values containing unbalanced braces or
   parentheses.
   <https://github.com/jhy/jsoup/issues/611>

 * Fixed an issue where namespaced tags (like <fb:comment>) would cause Element.cssSelector() to fail.
   <https://github.com/jhy/jsoup/pull/677>

*** Release 1.9.1 [2016-Apr-16]
 * Added support for HTTP and SOCKS request proxies, specifiable per connection.
   <https://github.com/jhy/jsoup/pull/570>

 * Added support for sending plain HTTP request bodies in POST and PUT requests, with Connection.requestBody(String).

 * Added support in Jsoup.Connect for HEAD, OPTIONS, TRACE.
   <https://github.com/jhy/jsoup/issues/613>

 * Added support for HTTP 307 Temporary Redirect (replays posts, if applicable).
   <https://github.com/jhy/jsoup/pull/666>

 * Performance improvements when parsing HTML, particularly for Android Dalvik.

 * Added support for writing HTML into Appendable objects (like OutputStreamWriter), to enable stream serialization.
   <https://github.com/jhy/jsoup/pull/470/>

 * Added support for XML namespaces when converting jsoup documents to W3C documents.
   <https://github.com/jhy/jsoup/pull/672>

 * Added support for UTF-16 and UTF-32 character set detection from byte-order-marks (BOM).
   <https://github.com/jhy/jsoup/issues/695>

 * Added support for tags with non-ascii (unicode) letters.
   <https://github.com/jhy/jsoup/issues/667>

 * Added Connection.data(key) to retrieve a data KeyVal by its key. Useful to update form data before submission.

 * Fixed an issue in the Parent selector where it would not match against the root element it was applied to.
   <https://github.com/jhy/jsoup/pull/619>

 * Fix an issue where elements.select(query) would not return every matching element if they had the same content.
   <https://github.com/jhy/jsoup/issues/614>

 * Added not-null validators to Element.appendText() and Element.prependText()
   <https://github.com/jhy/jsoup/issues/690>

 * Fixed an issue when moving moving nodes using Element.insert(index, children) where the sibling index would be set
   incorrectly, leading to the original loads being lost.
   <https://github.com/jhy/jsoup/issues/689>

 * Reverted Node.equals() and Node.hashCode() back to identity (object) comparisons, as deep content inspection
   had negative performance impacts and hashkey stability problems. Functionality replaced with Node.hasSameContent().
   <https://github.com/jhy/jsoup/issues/688>

 * In Jsoup.Connect, if the same header key is seen multiple times, combine their values with a comma per the HTTP RFC,
   instead of keeping just one value. Also fixes an issue where header values could be out of order.
   <https://github.com/jhy/jsoup/issues/618>

*** Release 1.8.3 [2015-Aug-02]
 * Added support for custom boolean attributes.
   <https://github.com/jhy/jsoup/pull/555>

 * When fetching XML URLs, automatically switch to the XML parser instead of the HTML parser.
   <https://github.com/jhy/jsoup/pull/574>

 * Performance improvement on parsing larger HTML pages. On Android KitKat, around 1.7x times faster. On Android
   Lollipop, ~ 1.3x faster. Improvements largely from re-ordering the HtmlTreeBuilder methods based on analysis of
   various websites; also from further memory reduction for nodes with no children, and other tweaks.
   
 * Fixed an issue in Element.getElementSiblingIndex (and related methods) where sibling elements with the same content
   would incorrectly have the same sibling index.
   <https://github.com/jhy/jsoup/issues/554>

 * Fixed an issue where unexpected elements in a badly nested table could be moved to the wrong location in the
   document.
   <https://github.com/jhy/jsoup/issues/552>

 * Fixed an issue where a table nested within a TH cell would parse to an incorrect tree.
   <https://github.com/jhy/jsoup/issues/575>

 * When serializing a document using the XHTML encoding entities, if the character set did not support &nbsp; chars
   (such as Shift_JIS), the character would be skipped. For visibility, will now always output &xa0; when using XHTML
   encoding entities (as &nbsp; is not defined), regardless of the output character set.
   <https://github.com/jhy/jsoup/issues/523>

 * Fixed an issue when resolving URLs, if the absolute URL had no path, the relative URL was not normalized correctly.
   Also fixed an issue where connections that were redirected to a relative URL did not have the same normalization
   rules as a URL read from Nodes.absUrl(String).
   <https://github.com/jhy/jsoup/issues/585>

 * When serialising XML, ensure that '<' characters in attributes are escaped, per spec. Not required in HTML.
   <https://github.com/jhy/jsoup/issues/528>

*** Release 1.8.2 [2015-Apr-13]
 * Performance improvements for parsing HTML on Android, of 1.5x to 1.9x, with larger parses getting a bigger
   speed increase. For non-Android JREs, around 1.1x to 1.2x.

 * Dramatic performance improvement in HTML serialization on Android (KitKat and later), of 115x. Improvement by working
   around a character set encoding speed regression in Android.
   <https://github.com/jhy/jsoup/issues/383>

 * Performance improvement for the class name selector on Android (.class) of 2.5x to 14x. Around 1.2x
   on non-Android JREs.

 * File upload support. Added the ability to specify input streams for POST data, which will upload content in
   MIME multipart/form-data encoding.

 * Add a meta-charset element to documents when setting the character set, so that the document's charset is
   unambiguous.
   <https://github.com/jhy/jsoup/pull/486>

 * Added ability to disable TLS (SSL) certificate validation. Helpful if you're hitting a host with a bad cert,
   or your JDK doesn't support SNI.
   <https://github.com/jhy/jsoup/pull/343>

 * Added ability to further tweak the canned Cleaner Whitelists by removing existing settings.
   <https://github.com/jhy/jsoup/pull/449>

 * Added option in Cleaner Whitelist to allow linking to in-page anchors (#)
   <https://github.com/jhy/jsoup/pull/441>

 * Use a lowercase doctype tag for HTML5 documents.

 * Add support for 201 Created with redirect, and other status codes. Treats any HTTP status code 2xx or 3xx as an OK
   response, and follow redirects whenever there is a Location header.
   <https://github.com/jhy/jsoup/issues/312>

 * Added support for HTTP method verbs PUT, DELETE, and PATCH.

 * Added support for overriding the default POST character of UTF-8
   <https://github.com/jhy/jsoup/pull/491>

 * W3C DOM support: added ability to convert from a jsoup document to a W3C document, with the W3Dom helper class.

 * In the HtmlToPlainText example program, added the ability to filter using a CSS selector. Also clarified
   the usage documentation.

 * Fixed validation of cookie names in HttpConnection cookie methods.
   <https://github.com/jhy/jsoup/pull/377>

 * Fixed an issue where <option> tags would be missed when preparing a form for submission if missing a selected
   attribute.

 * Fixed an issue where submitting a form would incorrectly include radio and checkbox values without the checked
   attribute.

 * Fixed an issue where Element.classNames() would return a set containing an empty class; and may have extraneous
   whitespace.
   <https://github.com/jhy/jsoup/pull/469>

 * Fixed an issue where attributes selected by value were not correctly space normalized.
   <https://github.com/jhy/jsoup/pull/526>

 * In head+noscript elements, treat content as character data, instead of jumping out of head parsing.
   <https://github.com/jhy/jsoup/pull/540>

 * Fixed performance issue when parsing HTML with elements with many children that need re-parenting.
   <https://github.com/jhy/jsoup/pull/506>

 * Fixed an issue where a server returning an unsupport character set response would cause a runtime
   UnsupportedCharsetException, instead of falling back to the default UTF-8 charset.
   <https://github.com/jhy/jsoup/pull/509>

 * Fixed an issue where Jsoup.Connection would throw an IO Exception when reading a page with zero content-length.
   <https://github.com/jhy/jsoup/issues/538>

 * Improved the equals() and hashcode() methods in Node, to consider all their child content, for DOM tree comparisons.
   <https://github.com/jhy/jsoup/issues/537>

 * Improved performance in Selector when searching multiple roots.
   <https://github.com/jhy/jsoup/issues/518>

*** Release 1.8.1 [2014-Sep-27]
 * Introduced the ability to chose between HTML and XML output, and made HTML the default. This means img tags are
   output as <img>, not <img />. XML is the default when using the XmlTreeBuilder. Control this with the
   Document.OutputSettings.syntax() method.

 * Improved the performance of Element.text() by 3.2x

 * Improved the performance of Element.html() by 1.7x

 * Improved file read time by 2x, giving around a 10% speed improvement to file parses.
   <https://github.com/jhy/jsoup/issues/248>

 * Tightened the scope of what characters are escaped in attributes and textnodes, to align with the spec. Also, when
   using the extended escape entities map, only escape a character if the current output charset does not support it.
   This produces smaller, more legible HTML, with greater control over the output (by setting charset and escape mode).

 * If pretty-print is disabled, don't trim outer whitespace in Element.html()
   <https://github.com/jhy/jsoup/issues/368>

 * In the HTML Cleaner, allow span tags in the basic whitelist, and span and div tags in the relaxed whitelist.

  * Added Element.cssSelector(), which returns a unique CSS selector/path for an element.
    <https://github.com/jhy/jsoup/pull/459>

 * Fixed an issue where <svg><img/></svg> was parsed as <svg><image/></svg>
   <https://github.com/jhy/jsoup/issues/364>

 * Fixed an issue where a UTF-8 BOM character was not detected if the HTTP response did not specify a charset, and
   the HTML body did, leading to the head contents incorrectly being parsed into the body. Changed the behavior so that
   when the UTF-8 BOM is detected, it will take precedence for determining the charset to decode with.
   <https://github.com/jhy/jsoup/issues/348>

 * Relaxed doctype validation, allowing doctypes to not specify a name.
   <https://github.com/jhy/jsoup/issues/460>

 * Fixed an issue in parsing a base URI when loading a URL containing a http-equiv element.
   <https://github.com/jhy/jsoup/issues/440>

 * Fixed an issue for Java 1.5 / Android 2.2 compatibility, and verify it doesn't regress.
   <https://github.com/jhy/jsoup/issues/375>
   <https://github.com/jhy/jsoup/pull/403>

 * Fixed an issue that would throw an NPE when trying to set invalid HTML into a title element.
   <https://github.com/jhy/jsoup/pull/410>

 * Added support for quoted attribute values in CSS Selectors
   <https://github.com/jhy/jsoup/pull/400>

 * Fixed support for nth-of-type selectors with unknown tags.
   <https://github.com/jhy/jsoup/pull/402>

 * Added support for 'application/*+xml' mimetypes.
   <https://github.com/jhy/jsoup/pull/444>

 * Fixed support for allowing script tags in cleaner whitelists.
   <https://github.com/jhy/jsoup/issues/299>
   <https://github.com/jhy/jsoup/issues/388>

 * In FormElements, don't submit disabled inputs, and use 'on' as checkbox value default.
   <https://github.com/jhy/jsoup/issues/489>

*** Release 1.7.3 [2013-Nov-10]
 * Introduced FormElement, providing easy access to form controls and their data, and the ability to submit forms
   with Jsoup.Connect.

 * Reduced GC impact during HTML parsing, with 17% fewer objects created, and 3% faster parses.

 * Reduced CSS selection time by 26% for common queries.

 * Improved HTTP character set detection.
   <https://github.com/jhy/jsoup/pull/325> <https://github.com/jhy/jsoup/issues/321>

 * Added Document.location, to get the URL the document was retrieved from. Helpful if connection was redirected.
   <https://github.com/jhy/jsoup/pull/306>

 * Fixed support for self-closing script tags.
   <https://github.com/jhy/jsoup/issues/305>

 * Fixed a crash when reading an unterminated CDATA section.
   <https://github.com/jhy/jsoup/issues/349>

 * Fixed an issue where elements added via the adoption agency algorithm did not preserve their attributes.
   <https://github.com/jhy/jsoup/issues/313>

 * Fixed an issue when cloning a document with extremely nested elements that could cause a stack-overflow.
   <https://github.com/jhy/jsoup/issues/290>

 * Fixed an issue when connecting or redirecting to a URL that contains a space.
   <https://github.com/jhy/jsoup/pull/354> <https://github.com/jhy/jsoup/issues/114>

 * Added support for the HTTP/1.1 Temporary Redirect (307) status code.
   <https://github.com/jhy/jsoup/issues/452>

*** Release 1.7.2 [2013-Jan-27]
 * Added support for supplementary characters outside of the Basic Multilingual Plane.
   <https://github.com/jhy/jsoup/issues/288> <https://github.com/jhy/jsoup/pull/289>

 * Added support for structural pseudo CSS selectors, including :first-child, :last-child, :nth-child, :nth-last-child,
   :first-of-type, :last-of-type, :nth-of-type, :nth-last-of-type, :only-child, :only-of-type, :empty, and :root
   <https://github.com/jhy/jsoup/pull/208>

 * Added a maximum body response size to Jsoup.Connection, to prevent running out of memory when trying to read
   extremely large documents. The default is 1MB.

 * Refactored the Cleaner to traverse rather than recurse child nodes, to avoid the risk of overflowing the stack.
   <https://github.com/jhy/jsoup/issues/246>

 * Added Element.insertChildren(), to easily insert a list of child nodes at a specific index.
   <https://github.com/jhy/jsoup/issues/239>

 * Added Node.childNodesCopy(), to create an independent copy of a Node's children.

 * When parsing in XML mode, preserve XML declarations (<?xml ... ?>).
   <https://github.com/jhy/jsoup/issues/242>

 * Introduced Parser.parseXmlFragment(), to allow easy parsing of XML fragments.
   <https://github.com/jhy/jsoup/issues/279>

 * Allow Whitelist test methods to be extended
   <https://github.com/jhy/jsoup/issues/85>

 * Added Document.OutputSettings.outline mode, to aid HTML debugging by printing out in outline mode, similar to
   browser HTML inspectors.
   <https://github.com/jhy/jsoup/issues/273>

 * When parsing, allow all tags to self-close. Tags that aren't expected to self-close will get an end tag.
   <https://github.com/jhy/jsoup/issues/258>

 * Fixed an issue when parsing <textarea>/RCData tags containing unescaped closing tags that would drop the traling >.

 * Corrected the javadoc for Element#child() to note that it throws IndexOutOfBounds.
   <https://github.com/jhy/jsoup/issues/277>

 * When cloning an Element, reset the classnames set so as not to hold a pointer to the source's.
   <https://github.com/jhy/jsoup/issues/278>

 * Limit how far up the stack the formatting adoption agency algorithm will travel, to prevent the chance of a run-away
   parse when the HTML stack is hopelessly deep.
   <https://github.com/jhy/jsoup/issues/234>

 * Modified Element.text() to build text by traversing child nodes rather than recursing. This avoids stack-overflow
   errors when the DOM is very deep and the VM stack-size is low.
   <https://github.com/jhy/jsoup/issues/271>

*** Release 1.7.1 [2012-Sep-23]
 * Improved parse time, now 2.3x faster than previous release, with lower memory consumption.

 * Reduced memory consumption when selecting elements.

 * Introduced finer granularity of exceptions in Jsoup.connect, including HttpStatusException and
   UnsupportedMimeTypeException.
   <https://github.com/jhy/jsoup/issues/229>

 * Fixed an issue when determining the Windows-1254 character-set from a meta tag when run in the Turkish locale.
   <https://github.com/jhy/jsoup/issues/191>

 * Fixed whitespace preservation in <textarea> tags.
   <https://github.com/jhy/jsoup/issues/167>

 * In jsoup.connect, fail faster if the return content type is not supported.
   <https://github.com/jhy/jsoup/issues/153>

 * In jsoup.clean, allow custom OutputSettings, to control pretty printing, character set, and entity escaping.
   <https://github.com/jhy/jsoup/issues/148>

 * Fixed an issue that prevented frameset documents to be cleaned by the Cleaner.
   <https://github.com/jhy/jsoup/issues/154>

 * Fixed an issue when normalising whitespace for strings containing high-surrogate characters.
   <https://github.com/jhy/jsoup/issues/214>

 * If a server doesn't specify a content-type header, treat that as OK.
   <https://github.com/jhy/jsoup/issues/213>

 * If a server returns an unsupported character-set header, attempt to decode the content with the default charset
   (UTF8), instead of bailing with an unsupported charset exception.
   <https://github.com/jhy/jsoup/issues/215>

 * Removed an unnecessary synchronisation in Tag.valueOf, allowing multi-threaded parsing to run faster.
   <https://github.com/jhy/jsoup/issues/238>

 * Made entity decoding less greedy, so that non-entities are less likely to be incorrectly treated as entities.
   <https://github.com/jhy/jsoup/issues/224>

 * Whitespace normalise document.title() output.
   <https://github.com/jhy/jsoup/issues/168>

 * In Jsoup.connection, enforce a connection disconnect after every connect. This precludes keep-alive connections to
   the same host, but in practise many implementations will leak connections, particularly on error.

*** Release 1.6.3 [2012-May-28]
 * Fixed parsing of group-or commas in CSS selectors, to correctly handle sub-queries containing commas.
   <https://github.com/jhy/jsoup/issues/179>

 * If a node has no parent, return null on previousSibling and nextSibling instead of throwing a null pointer exception.
   <https://github.com/jhy/jsoup/issues/184>

 * Updated Node.siblingNodes() and Element.siblingElements() to exclude the current node (a node is not its own sibling).

 * Fixed HTML entity parser to correctly parse entities like frac14 (letter + number combo).
   <https://github.com/jhy/jsoup/issues/145>

 * Fixed issue where contents of a script tag within a comment could be incorrectly parsed.
   <https://github.com/jhy/jsoup/issues/115>

 * Fixed GAE support: load HTML entities from a file on startup, instead of embedding in the class.

 * Fixed NPE when HTML fragment parsing a <style> tag
   <https://github.com/jhy/jsoup/issues/189>

 * Fixed issue with :all pseudo-tag in HTML sanitizer when cleaning tags previously defined in whitelist
   <https://github.com/jhy/jsoup/issues/156>

 * Fixed NPE in Parser.parseFragment() when context parameter is null.
   <https://github.com/jhy/jsoup/issues/195>

 * In HTML whitelists, when defining allowed attributes for a tag, automatically add the tag to the allowed list.

*** Release 1.6.2 [2012-Mar-27]
 * Added a simplified XML parsing mode, which can usefully parse valid and invalid XML, but does not enforce any HTML
   document structure or special tag behaviour.

 * Added the optional ability to track errors when tokenising and parsing.

 * Added jsoup.connect.cookies(Map) method, to set multiple cookies at once, possibly from a prior request.

 * Added Element.textNodes() and Element.dataNodes(), to easily access an element's children text nodes and data nodes.

 * Added an example program that demonstrates how to format HTML as plain-text, and the use of the NodeVisitor interface.

 * Added Node.traverse() and Elements.traverse() methods, to iterate through a node's descendants.
 
 * Updated jsoup.connect so that when requests made as POSTs are redirected, the redirect is followed as a GET.
   <https://github.com/jhy/jsoup/issues/120>

 * Updated the Cleaner and whitelists to optionally preserve related links in elements, instead of converting them
   to absolute links.

 * Updated the Cleaner to support custom allowed protocols such as "cid:" and "data:".
   <https://github.com/jhy/jsoup/issues/127>

 * Updated handling of <base href> tags, to act on only the first one seen when parsing, to align with modern browsers.

 * Updated Node.setBaseUri(), to recursively set on all the node's descendants.

 * Fixed handling of null characters within comments.
   <https://github.com/jhy/jsoup/issues/121>

 * Tweaked escaped entity detection in attributes to not treat &entity_... as an entity form.
   <https://github.com/jhy/jsoup/issues/129>

 * Fixed doctype tokeniser to allow whitespace between name and public identifier.

 * Fixed issue where comments within a table tag would be duplicate-fostered into body.
   <https://github.com/jhy/jsoup/pull/165>

 * Fixed an issue where a spurious byte-order-mark at the start of a document would cause the parser to miss head
   contents.
   <https://github.com/jhy/jsoup/issues/134>

 * Fixed an issue where content after a frameset could cause a NPE crash. Now correctly implements spec and ignores
   the trailing content.
   <https://github.com/jhy/jsoup/issues/162>

 * Tweaked whitespace checks to align with HTML spec
   <https://github.com/jhy/jsoup/pull/175>

 * Tweaked HTML output of closing script and style tags to not add an extraneous newline when pretty-printing.

 * Substantially reduced default memory allocation within Node.outerHtml, to reduce memory pressure when serialising
   smaller DOMs.
   <https://github.com/jhy/jsoup/issues/143>

*** Release 1.6.1 [2011-Jul-02]
 * Fixed Java 1.5 compatibility.
   <https://github.com/jhy/jsoup/issues/103>

 * Fixed an issue when parsing <script> tags in body where the tokeniser wouldn't switch to the InScript state, which
   meant that data wasn't parsed correctly.
   <https://github.com/jhy/jsoup/issues/104>

 * Fixed an issue with a missing quote when serialising DocumentType nodes.
   <https://github.com/jhy/jsoup/issues/109>

 * Fixed issue where a single 0 character was lexed incorrectly as a null character.
   <https://github.com/jhy/jsoup/issues/107>

 * Fixed normalisation of carriage returns to newlines on input HTML.
   <https://github.com/jhy/jsoup/issues/110>

 * Disabled memory mapped files when loading files from disk, to improve compatibility in Windows environments.

*** Release 1.6.0 [2011-Jun-13]
 * HTML5 conformant parser. Complete reimplementation of HTML tokenisation and parsing, to implement the
   http://whatwg.org/html spec. This ensures jsoup parses HTML identically to current modern browsers.

 * When parsing files from disk, files are loaded via memory mapping, to increase parse speed.

 * Reduced memory overhead and lowered garbage collector pressure with Attribute, Node and Element model optimisations.

 * Improved "abs:" absolute URL handling in Elements.attr("abs:href") and Node.hasAttr("abs:href").
   <https://github.com/jhy/jsoup/issues/97>

 * Fixed cookie handling issue in jsoup.Connect where empty cookies would cause a validation exception.
   <https://github.com/jhy/jsoup/issues/87>

 * Added jsoup.Connect configuration options to allow HTTP errors to be ignored, and the content-type to be ignored.
   Contributed by Jesse Piascik (piascikj)
   <https://github.com/jhy/jsoup/pull/78>

 * Added Node.before(node) and Node.after(node), to allow existing nodes to be moved, or new nodes to be inserted, into
   precise DOM positions.

 * Added Node.unwrap() and Elements.unwrap(), to remove a node but keep its contents. Useful for e.g. removing unwanted
   formatting tags.
   <https://github.com/jhy/jsoup/issues/100>

 * Now handles unclosed <title> tags in document by breaking out of the title at the next start tag, instead of
   eating up to the end of the document.
   <https://github.com/jhy/jsoup/issues/82>

 * Added OSGi bundle support to the jsoup package jar.
   <https://github.com/jhy/jsoup/issues/98>

*** Release 1.5.2 [2011-Feb-27]
 * Fixed issue with selector parser where some boolean AND + OR combined queries (e.g. "meta[http-equiv], meta[content]")
   were being parsed incorrectly as OR only queries (e.g. former as "meta, [http-equiv], meta[content]")

 * Fixed issue where a content-type specified in a meta tag may not be reliably detected, due to the above issue.

 * Updated Element.text() and Element.ownText() methods to ensure <br> tags output as whitespace.

 * Tweaked Element.outerHtml() method to not generate initial newline on first output element.

 *** Release 1.5.1 [2011-Feb-19]

 * Integrated new single-pass selector evaluators, contributed by knz (Anton Kazennikov). This significantly speeds up
   the execution of combined selector queries.

 * Implemented workaround to fix Scala support. Contributed by bbeck (Brandon Beck).

 * Added ability to change an element's tag with Element.tagName(String), and to change many at once
   with Elements.tagName(String).

 * Added Node.wrap(html), Node.before(html), and Node.after(html), to allow HTML to be easily added to all nodes. These
   functions were previously supported on Elements only.

 * Added TextNode.splitText(index), which allows a text node to be split into two nodes at a specified index point.
   This is convenient if you need to surround some text in an element.

 * Updated Jsoup.Connection so that cookies set on a redirect response will be included on both the redirected request
   and response.

 * Infinite redirection loops in Jsoup.Connect are now prevented.

 * Allow Jsoup.Connect to parse application/xml and application/xhtml+xml responses.

 * Modified Jsoup.Connect to always follow relative links, regardless of the underlying HTTP sub-system.

 * Defined U (underline) element as an inline tag.

 * Force strict entity matching (must be &xxx; and not &xxx) in element attributes.

 * Implemented clone method for Elements (contributed by knz).

 * Fixed tokeniser optimisation when scanning for missing data element close tags.

 * Fixed issue when using descendant regex attribute selectors. 

  *** Release 1.4.1 [2010-Nov-23]

 * Added ability to load and parse HTML from an input stream.

 * Implemented Node.clone() to create deep, independent copies of Nodes, Elements, and Documents.

 * Added :not() selector, to find elements that do not match the selector. E.g. div:not(.logo) finds divs that
   do not have the "logo" class name.

 * Added Elements.not(selector) method, to remove undesired results from selector results.

 * Implemented DataNode.setWholeData() to allow updating of script and style data contents.

 * Relaxed parse rules of H1 - H6, to allow nested content. This is against spec, but matches browser and publisher
   behaviour.

 * Relaxed parse rule of SPAN to treat as block, to allow nested block content.

 * Fixed issue in jsoup.connect when extracting character set from content-type header; now supports quoted
   charset declaration.
   
 * Fixed support for jsoup.connect to follow redirects between http & https URLs.

 * Document normalisation now more enthusiastically enforces the correct document structure.

 * Support node.outerHtml() method when node has no parent (e.g. when it has been removed from its DOM tree)

 * Fixed support for HTML entities with numbers in name (e.g. &frac34, &sup1).

 * Fixed absolute URL generation from relative URLs which are only query strings.

*** Release 1.3.3 [2010-Sep-19]
 * Implemented Elements.empty() and Elements.remove(). This allows easy element removal, like:
    doc.select("iframe").remove();
    
 * Fixed issue in Entities when unescaping &#36; ("$")
   <http://github.com/jhy/jsoup/issues/issue/34>

 * Added restricted XHTML output entity option
   <http://github.com/jhy/jsoup/issues/issue/35>

*** Release 1.3.2 [2010-Aug-30]
 * Treat HTTP headers as case insensitive in Jsoup.Connection. Improves compatibility for HTTP responses.

 * Improved malformed table parsing by implementing ignorable end tags.

*** Release 1.3.1 [2010-Aug-23]
 * Removed dependency on Apache Commons-lang. Jsoup now has no external dependencies.

 * Added new Connection implementation, to enable easier and richer HTTP requests that parse to Documents. This includes
   support for gzip responses, cookies, headers, data parameters, user-agent, referrer, etc.
  
 * Added Element.ownText() method, to get only the direct text of an element, not including the text of its children.
 
 * Added support for selectors :containsOwn(text) and :matchesOwn(regex), to supplement Element.ownText().

 * Added support for non-pretty-printed HTML output, to more closely mirror the input HTML.

 * Further speed optimisations for parsing and output generation.
 
 * Fixed support for case-sensitive HTML escape entities.
   <http://github.com/jhy/jsoup/issues/issue/31>
 
 * Fixed issue when parsing tags with keyless attributes.
   <http://github.com/jhy/jsoup/issues/issue/32>

*** Release 1.2.3 [2010-Aug-04]
 * Added support for automatic input character set detection and decoding. Jsoup now automatically detects the encoding
   character set when parsing HTML from a File or URL. The parser checks the content-type header, then the
   <meta http-equiv> or <meta charset> tag, and finally falls back to UTF-8.

 * Added ability to configure the document's output charset, to control which characters are HTML escaped, and which
   are kept intact. The output charset defaults to the document's input charset. This simplifies non-ascii output.

 * Added full support for all new HTML5 tags.

 * Added support for HTML5 dataset custom data attributes, with the Element.dataset() map.

 * Added support for the [^attributePrefix] selector query, to find elements with attributes starting with a prefix.
   Useful for finding elements with datasets: [^data-] matches <p data-name="jsoup">

 * Added support for namespaced elements (<fb:name>) and selectors to find them (fb|name)

 * Implemented Node.ownerDocument DOM method

 * Improved implicit table element handling (particularly around thead, tbody, and tfoot).

 * Improved HTML output format for empty elements and auto-detected self closing tags

 * Changed DT & DD tags to block-mode tags, to follow practice over spec

 * Added support for tag names with - and _ (<abc_foo>, <abc-foo>)

 * Handle tags with internal trailing space (<foo >)
 
 * Fixed support for character class regular expressions in [attr=~regex] selector

*** Release 1.2.2 [2010-Jul-11]
 
 * Performance optimisation:
    - core HTML parser engine now 3.5 times faster
    - HTML generator now 2.5 times faster
    - much lower memory use and garbage collection time
    
 * Added support for :matches(regex) selector, to find elements containing text matching regular expression
 
 * Added support for [key~=regex] attribute selector, to find elements with attribute values matching regular expression

 * Upgraded the selector query parser to allow nested selectors like 'div:has(p:matches(regex))'

*** Release 1.2.1 [2010-Jun-21]
 * Added .before(html) and .after(html) methods to Element and Elements, to insert sibling HTML
 
 * Added :contains(text) selector, to search for elements containing the specified text

 * Added :has(selector) pseudo-selector
     <http://github.com/jhy/jsoup/issues/issue/20>

 * Added Element#parents and Elements#parents to retrieve an element's ancestor chain
     <http://github.com/jhy/jsoup/issues/issue/20>

 * Fixes an issue where appending / prepending rows to a table (or  to similar implicit
    element structures) would create a redundant wrapping elements
       <http://github.com/jhy/jsoup/issues/issue/21>

 * Improved implicit close tag heuristic detection when parsing malformed HTML

 * Fixes an issue where text content after a script (or other data-node) was
     incorrectly added to the data node.
       <http://github.com/jhy/jsoup/issues/issue/22>

 * Fixes an issue where text order was incorrect when parsing pre-document
    HTML.
      <http://github.com/jhy/jsoup/issues/issue/23>

*** Release 1.1.1 [2010-Jun-08]
 * Added selector support for :eq, :lt, and :gt
 	<http://github.com/jhy/jsoup/issues/issue/16>

 * Added TextNode#text and TextNode#text(String)
 	<http://github.com/jhy/jsoup/issues/issue/18>

 * Throw exception if trying to parse non-text content
 	<http://github.com/jhy/jsoup/issues/issue/17>

 * Added Node#remove and Node#replaceWith
 	<http://github.com/jhy/jsoup/issues/issue/19>

 * Allow _ and - in CSS ID selectors (per CSS spec).
 	<http://github.com/jhy/jsoup/issues/issue/10>
 
 * Relative links are resolved to absolute when cleaning, to normalize
    output and to verify safe protocol. (Were previously discarded.)
      <http://github.com/jhy/jsoup/issues/issue/12>
 
 * Allow combinators at start of selector query, for query refinements
 	  <http://github.com/jhy/jsoup/issues/issue/13>

 * Added Element#val() and #val(String) methods, for form values
 	  <http://github.com/jhy/jsoup/issues/issue/14>

 * Changed textarea contents to parse as TextNodes, not DataNodes,
    so contents visible to text() (and val(), as treated as form input)

 * Fixed support for Java 1.5

*** Release 0.3.1 (2010-Feb-20)
 * New features: supports Elements#html(), html(String),
    prepend(String), append(String); bulk methods for corresponding
    methods in Element.

 * New feature: Jsoup.isValid(html, whitelist) method for user input
    form validation.
 
 * Improved Elements.attr(String) to find first matching element
    with attribute.

 * Fixed assertion error when cleaning HTML with empty attribute
 	  <http://github.com/jhy/jsoup/issues/issue/7>

*** Release 0.2.2 (2010-Feb-07)
 * jsoup packages are now available in the Maven central repository.
 
 * New feature: supports Element#addClass, removeClass, toggleClass;
    also collection class methods on Elements.
 * New feature: supports Element#wrap(html) and Elements#wrap(html).
 * New selector syntax: supports E + F adjacent sibling selector
 * New selector systax: supports E ~ F preceding sibling selector
 * New: supports Element#elementSiblingIndex()

 * Improved document normalisation.
 * Improved HTML string output format (pretty-print)
 
 * Fixed absolute URL resolution issue when a base tag has no href.

*** Release 0.1.2 (2010-Feb-02)
 * Fixed unrecognised tag handler to be more permissive
    <http://github.com/jhy/jsoup/issues/issue/1>


*** Release 0.1.1 (2010-Jan-31)
 * Initial beta release of jsoup<|MERGE_RESOLUTION|>--- conflicted
+++ resolved
@@ -1,7 +1,11 @@
 jsoup changelog
 
 *** Release 1.10.1 [PENDING]
-<<<<<<< HEAD
+ * New feature: added the option to preserve case for tags and/or attributes, with ParseSettings. By default, the HTML
+   parser will continue to normalize tag names and attribute names to lower case, and the XML parser will now preserve
+   case, according to the relevant spec. The CSS selectors for tags and attributes remain case insensitive, per the CSS
+   spec.
+
  * Added support for *|E wildcard namespace selectors.
    <https://github.com/jhy/jsoup/pull/724>
 
@@ -12,12 +16,6 @@
    like '"' could not be converted into valid XML attribute names. These attribute names are now normalized if possible,
    or not added to the XML DOM.
    <https://github.com/jhy/jsoup/issues/721>
-=======
- * New feature: added the option to preserve case for tags and/or attributes, with ParseSettings. By default, the HTML
-   parser will continue to normalize tag names and attribute names to lower case, and the XML parser will now preserve
-   case, according to the relevant spec. The CSS selectors for tags and attributes remain case insensitive, per the CSS
-   spec.
->>>>>>> 6569bb7a
 
 *** Release 1.9.2 [2016-May-17]
  * Fixed an issue where tag names that contained non-ascii characters but started with an ascii character
