--- conflicted
+++ resolved
@@ -114,12 +114,7 @@
     }
 
     public boolean matchesStartTag() {
-        // micro opt for matching "<x"
-<<<<<<< HEAD
-        return (remainingLength() > 1 && queue.charAt(pos) == '<' && Character.isLetterOrDigit(queue.charAt(pos + 1)));
-=======
         return (remainingLength() >= 2 && queue.charAt(pos) == '<' && Character.isLetter(queue.charAt(pos+1)));
->>>>>>> 05285d08
     }
 
     /**
