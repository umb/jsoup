--- conflicted
+++ resolved
@@ -438,7 +438,6 @@
     }
 
     @Test public void parseAndHtmlOnDifferentThreads() throws InterruptedException {
-<<<<<<< HEAD
         String html = "<p>Alrighty then it's not \uD83D\uDCA9. <span>Next</span></p>"; // 💩
         String asci = "<p>Alrighty then it's not &#x1f4a9;. <span>Next</span></p>";
 
@@ -452,25 +451,13 @@
             public void run() {
                 out[0] = p.outerHtml();
                 doc.outputSettings().charset(StandardCharsets.US_ASCII);
-=======
-        String html = "<p>Alright then.</p>";
-        final Document doc = Jsoup.parse(html);
-        final String[] out = new String[1];
-        Thread thread = new Thread(new Runnable() {
-            @Override
-            public void run() {
-                out[0] = doc.select("p").outerHtml();
->>>>>>> aff23979
             }
         });
         thread.start();
         thread.join();
-<<<<<<< HEAD
+
         assertEquals(html, out[0]);
         assertEquals(StandardCharsets.US_ASCII, doc.outputSettings().charset());
         assertEquals(asci, p.outerHtml());
-=======
-        assertEquals("<p>Alright then.</p>", out[0]);
->>>>>>> aff23979
     }
 }